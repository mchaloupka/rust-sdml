# Package sdml-core

Rust in-Memory model of the Simple Domain Modeling Language (SDML).

[![Crates.io](https://img.shields.io/crates/v/sdml_core.svg)](https://crates.io/crates/sdml_core)
[![Docs.rs](https://img.shields.io/docsrs/sdml-core.svg)](https://docs.rs/sdml_core)

This package is part of the Rust SDML project and specifically defines the
in-memory model of an SDML module. The project's intent is to provide an
idiomatic implementation of the in-memory model, parser, generators, and the CLI
tool.

The following figure demonstrates this package in the broader project context.

![Package Overview](https://raw.githubusercontent.com/sdm-lang/rust-sdml/refs/heads/main/doc/overview-core.png)

Note that other tools can use the `sdml_core` API to create or manipulate models.

## Changes

### Version 0.3.2

* Style: Changed cargo file to use license key instead of license-file.

### Version 0.3.1

* Feature: move use of tree-sitter crate behind a feature.
* Feature: added iterators to trait `ModuleStore`.

### Version 0.3.0

* Feature: update for the latest grammar.
  * Updated `Member` to be a union of `MemberDef` and `IdentifierReference~`
  * Updated entity `identity` to be just a `Member`.
  * Updated `PropertyDef` to be a wrapper around `MemberDef`.
  * Fixed corresponding validation rules.
* Refactor: simplified the walker/visitor to pass model members rather than
  de-constructing them.
* Refactor: renamed and made some changes in the `cache` (now `store`) and `load`
  modules.

### Version 0.2.17

* Feature: inverted the logic for determining whether a definition is
  incomplete.
  * Rename: trait `MaybeInvalid` to `MaybeIncomplete`.
* Feature: added method `has_source` to the trait `ModuleLoader`.
* Feature: added implementation of FromStr` for both `QualifiedReference` and
  `IdentifierReference`.
* Build: bump version of sdml-errors.

### Version 0.2.16

* Fix: [sdml:srcLabel lacks surrounding quotation in Turtle serialization](https://github.com/sdm-lang/rust-sdml/issues/11) (#11).

### Version 0.2.15

* Fix: `Identifier::from_str` should allow type names.

### Version 0.2.14

* Feature: add new `ModuleStore` trait, implemented by `ModuleCache`.

While not advantageous immediately, it mirrors the separation of trait and
implementation that worked well for `ModuleLoader` and `ModuleResolver`.

### Version 0.2.13

* Feature: add new validation for `IdentifierNotPreferredCase`, to enforce case
  conventions.

### Version 0.2.12

* Feature: more term validation, mainly to reduce the number of `todo!` panics.

### Version 0.2.11

* Refactor: moved errors and diagnostics to new crate `sdml_error`.
* Feature: started on diagnostics and verification, working but incomplete.
* Added: `deprecated` terminology validation.

### Version 0.2.10

* Feature: Add new stdlib modules `iso_3166` for country codes, and `iso_4217` for
  currency codes.
* Style: Shortened stdlib constant names for readability.
* Fix: Correct the regex for identifiers, now in sync with the grammar.

### Version 0.2.9

* Fix: Cardinality parser set incorrect default values.
  * Update: the `with_` constructors on `Cardinality` to take option types.

### Version 0.2.8

* Feature: Add more to the SDML standard library module as needed for RDF
  generator.

### Version 0.2.7

Clean-up release.

* Added new `import!` macro for stdlib modules.
* Removed debugging `println!` calls.
* Fixed compiler warnings and fmt issues.

### Version 0.2.6

* Feat: Added more to the `sdml` stdlib module.
* Feat: Added helpers `is_stdlib_property` and `is_datatype_facet` to
  `AnnotationProperty`.
* Feat: Added new `AnnotationBuilder` trait and impls on most definitions to allow
  easy adding of annotation properties.
* Feat: Added helper methods to `ModuleCache` to make it more collection-like.

### Version 0.2.5

* Feature: Implemented the core standard library modules.
  * `dc` (elements) -- Complete.
  * `dc_terms` -- Not started.
  * `dc_am` -- Not started.
  * `dc_type` -- Not started.
  * `owl` -- Complete.
  * `rdf` -- Complete.
  * `rdfs` -- Complete.
  * `sdml` -- Mostly complete.
  * `skos` -- Complete.
  * `xsd` (part 2) -- Complete.

This change affects the `ModuleCache` as well, it's `with_stdlib` constructor will
include all the library modules and their definitions. This can be checked out
with the command-line tool to either draw diagrams of the standard library
modules or convert into s-expressions, etc.

### Version 0.2.4

* Feature: add new stdlib modules with standard layout.
* Feature: minor refactor of cache and loader.

### Version 0.2.3

* Feature: Update to latest grammar for version URIs and RDF definitions.

### Version 0.2.2

<<<<<<< HEAD
- Feature: Add initial support for versioned modules.
  - Remove `base` keyword.
  - Add new optional `version` keyword after module URI with:
    - optional version string that becomes `owl:versionInfo`.
    - version URI that becomes `owl:versionIRI`.
- Feature: Add new RDF structure/property definitions.
  - Add new keyword `rdf` followed by either =structure= or =property= with name and annotation body.
  - Extended `SimpleModuleWalker` with support for RDF class/property definitions.
=======
* Feature: Add initial support for versioned modules.
  * Remove `base` keyword.
  * Add new optional `version` keyword after module URI with:
    * optional version string that becomes `owl:versionInfo`.
    * version URI that becomes `owl:verionIRI`.
* Feature: Add new RDF structure/property definitions.
  * Add new keyword `rdf` followed by either `structure` or `property` with name and
    annotation body.
  * Extended `SimpleModuleWalker` with support for RDF class/property definitions.
>>>>>>> e35ea381

### Version 0.2.1

* Feature: Remove member groups.

### Version 0.2.0

* Feature: Update to latest grammar.
  * Remove Value Variant numeric values.
  * Update formal constraints.
  * Add type classes.

### Version 0.1.11

* Feature: Update `Cardinality::to_uml_string` to output constraints.
* Fix: Missing features in mapping types and values.

### Version 0.1.10

* Feature: Added support for `mapping_type` and `mapping_value` rules.

### Version 0.1.9

* Style: Run Cargo format and clippy.

### Version 0.1.8

* Feature: Made the name for constraints required, not `Option`.
* Style: Remove most macros from the model.

### Version 0.1.7

* Fix: Minor fixes.

### Version 0.1.6

* Build: Updated parser with grammar changes in `tree-sitter-sdml` version `0.1.29`

### Version 0.1.5

* Created a `stdlib` module and moved all the SDML and relevant RDF files into it.
* Updated model to the same level as `tree-sitter-sdml` version `0.1.21`.
* Updated `tree-sitter-sdml` dependency with updated constraints.
  * Renamed `TypeDefinition` to `Definition` to address the fact that property
    definitions aren't types.
  * Renamed `EnumVariant` to `ValueVariant` to align with `TypeVariant` on unions.
    This required change to walker methods.

### Version 0.1.4

Previously part of a single crate [sdml](https://crates.io/crates/sdml).<|MERGE_RESOLUTION|>--- conflicted
+++ resolved
@@ -143,16 +143,6 @@
 
 ### Version 0.2.2
 
-<<<<<<< HEAD
-- Feature: Add initial support for versioned modules.
-  - Remove `base` keyword.
-  - Add new optional `version` keyword after module URI with:
-    - optional version string that becomes `owl:versionInfo`.
-    - version URI that becomes `owl:versionIRI`.
-- Feature: Add new RDF structure/property definitions.
-  - Add new keyword `rdf` followed by either =structure= or =property= with name and annotation body.
-  - Extended `SimpleModuleWalker` with support for RDF class/property definitions.
-=======
 * Feature: Add initial support for versioned modules.
   * Remove `base` keyword.
   * Add new optional `version` keyword after module URI with:
@@ -162,7 +152,6 @@
   * Add new keyword `rdf` followed by either `structure` or `property` with name and
     annotation body.
   * Extended `SimpleModuleWalker` with support for RDF class/property definitions.
->>>>>>> e35ea381
 
 ### Version 0.2.1
 
